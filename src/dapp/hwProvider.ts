import TransportU2f from "@ledgerhq/hw-transport-u2f";
import TransportWebUSB from "@ledgerhq/hw-transport-webusb";
// @ts-ignore
import AppElrond from "@elrondnetwork/hw-app-elrond";

import platform from "platform";

import {IDappProvider, IHWElrondApp} from "./interface";
import {IProvider} from "../interface";
import {Transaction} from "../transaction";
import {Address} from "../address";
import {Signature} from "../signature";
import {compareVersions} from "../versioning";
import {LEDGER_TX_HASH_SIGN_MIN_VERSION} from "./constants";

export class HWProvider implements IDappProvider {
    provider: IProvider;
    hwApp?: IHWElrondApp;

    constructor(httpProvider: IProvider) {
        this.provider = httpProvider;
    }

    /**
     * Creates transport and initialises ledger app.
     */
    async init(): Promise<boolean> {
        let webUSBSupported = await TransportWebUSB.isSupported();
        webUSBSupported =
            webUSBSupported && !!platform.os && platform.os.family !== "Windows" && platform.name !== "Opera";

        const transport = webUSBSupported ? await TransportWebUSB.create() : await TransportU2f.create();
        this.hwApp = new AppElrond(transport);

        return true;
    }

    /**
     * Returns true if init() was previously called successfully
     */
    isInitialized(): boolean {
        return !!this.hwApp;
    }

    /**
     * Mocked function, returns isInitialized as an async function
     */
    isConnected(): Promise<boolean> {
        return new Promise((resolve, _) => resolve(this.isInitialized()));
    }

    /**
     * Mocks a login request by returning the ledger selected address
     */
    async login(): Promise<string> {
        if (!this.hwApp) {
            throw new Error("HWApp not initialised, call init() first");
        }

        const config = await this.hwApp.getAppConfiguration();
        const { address } =  await this.hwApp.getAddress(config.accountIndex, config.addressIndex);

        return address;
    }

    /**
     * Mocks a logout request by returning true
     */
    async logout(): Promise<boolean> {
        if (!this.hwApp) {
            throw new Error("HWApp not initialised, call init() first");
        }

        return true;
    }

    /**
     * Fetches current selected ledger address
     */
    async getAddress(): Promise<string> {
        return this.getCurrentAddress();
    }

    /**
     * Signs and sends a transaction. Returns the transaction hash
     * @param transaction
     */
    async sendTransaction(transaction: Transaction): Promise<Transaction> {
        if (!this.hwApp) {
            throw new Error("HWApp not initialised, call init() first");
        }

        const address = await this.getCurrentAddress();
<<<<<<< HEAD
        const sig = await this.hwApp.signTransaction(transaction.serializeForSigning(new Address(address)));
        transaction.applySignature(new Signature(sig), new Address(address));
=======
        transaction.sender = new Address(address);
        let signUsingHash = await this.shouldSignUsingHash();
        const sig = await this.hwApp.signTransaction(transaction.serializeForSigning(new Address(address)), signUsingHash);
        transaction.signature = new Signature(sig);
>>>>>>> 00403182

        await transaction.send(this.provider);

        return transaction;
    }

    private async shouldSignUsingHash(): Promise<boolean> {
        if (!this.hwApp) {
            throw new Error("HWApp not initialised, call init() first");
        }

        const config = await this.hwApp.getAppConfiguration();

        let diff = compareVersions(config.version, LEDGER_TX_HASH_SIGN_MIN_VERSION);
        return diff >= 0;
    }

    private async getCurrentAddress(): Promise<string> {
        if (!this.hwApp) {
            throw new Error("HWApp not initialised, call init() first");
        }

        const config = await this.hwApp.getAppConfiguration();
        const { address } =  await this.hwApp.getAddress(config.accountIndex, config.addressIndex);

        return address;
    }
}<|MERGE_RESOLUTION|>--- conflicted
+++ resolved
@@ -91,15 +91,9 @@
         }
 
         const address = await this.getCurrentAddress();
-<<<<<<< HEAD
-        const sig = await this.hwApp.signTransaction(transaction.serializeForSigning(new Address(address)));
-        transaction.applySignature(new Signature(sig), new Address(address));
-=======
-        transaction.sender = new Address(address);
         let signUsingHash = await this.shouldSignUsingHash();
         const sig = await this.hwApp.signTransaction(transaction.serializeForSigning(new Address(address)), signUsingHash);
-        transaction.signature = new Signature(sig);
->>>>>>> 00403182
+        transaction.applySignature(new Signature(sig), new Address(address));
 
         await transaction.send(this.provider);
 
